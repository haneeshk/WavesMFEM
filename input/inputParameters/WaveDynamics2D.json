--- conflicted
+++ resolved
@@ -4,13 +4,9 @@
 	
 	"Simulation Parameters": {
 		"Total Simulation Time": 3.0,
-<<<<<<< HEAD
 		"Data Storage Time Interval": 0.005,
 		 "Simulation Time Step" : 0.0001,
 		 "Time Steps" : 30000,
-=======
-		"Time Steps" : 3000,
->>>>>>> 628113a3
 		"Mesh Parameters": {
 			"Mesh Height": 5.0,
 			"Mesh Length": 5.0,
