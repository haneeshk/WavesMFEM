--- conflicted
+++ resolved
@@ -33,11 +33,7 @@
 int main(int argc, char *argv[])
 {
 	//   Parse command-line options.
-<<<<<<< HEAD
 	const char *mesh_file = "./input/meshes/Rectangle-quad.mesh"; // Change this line, include 2D mesh file.
-=======
-	const char *mesh_file = "../input/meshes/Rectangle-quad.mesh"; // Change this line, include 2D mesh file.
->>>>>>> 628113a3
 	int order = 3;
 	bool static_cond = false;
 	bool visualization = 0;
@@ -313,9 +309,6 @@
 		u_old = u;
 		u = u_new;
 
-<<<<<<< HEAD
-		if ((cycle % n_save) == 0)
-=======
 		// Compute strain and stress
 		GridFunction eps_temp, sig_temp;
 		WaveDynamics.GlobalStrain(u_new, eps_temp);
@@ -330,8 +323,7 @@
 			eps(i) = eps_temp(i) / 2;
 		}
 
-		if ((cycle % 50) == 0)
->>>>>>> 628113a3
+		if ((cycle % n_save) == 0)
 		{
 			std::cout << "saving data" << std::endl;
 			pointDisplacement << std::fixed << std::setprecision(10) << t << "\t" << u(selectNode) << "\n";
